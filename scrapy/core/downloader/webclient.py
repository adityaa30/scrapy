from time import time
from six.moves.urllib.parse import urlparse, urlunparse, urldefrag

from twisted.web.client import HTTPClientFactory
from twisted.web.http import HTTPClient
from twisted.internet import defer

from scrapy.http import Headers
from scrapy.utils.httpobj import urlparse_cached
from scrapy.responsetypes import responsetypes


def _parsed_url_args(parsed):
    path = urlunparse(('', '', parsed.path or '/', parsed.params, parsed.query, ''))
    host = parsed.hostname
    port = parsed.port
    scheme = parsed.scheme
    netloc = parsed.netloc
    if port is None:
        port = 443 if scheme == 'https' else 80
    return scheme, netloc, host, port, path


def _parse(url):
    url = url.strip()
    parsed = urlparse(url)
    return _parsed_url_args(parsed)


class ScrapyHTTPPageGetter(HTTPClient):

    delimiter = '\n'

    def connectionMade(self):
        self.headers = Headers() # bucket for response headers

        # Method command
        self.sendCommand(self.factory.method, self.factory.path)
        # Headers
        for key, values in self.factory.headers.items():
            for value in values:
                self.sendHeader(key, value)
        self.endHeaders()
        # Body
        if self.factory.body is not None:
            self.transport.write(self.factory.body)

    def lineReceived(self, line):
        return HTTPClient.lineReceived(self, line.rstrip())

    def handleHeader(self, key, value):
        self.headers.appendlist(key, value)

    def handleStatus(self, version, status, message):
        self.factory.gotStatus(version, status, message)

    def handleEndHeaders(self):
        self.factory.gotHeaders(self.headers)

    def connectionLost(self, reason):
        self._connection_lost_reason = reason
        HTTPClient.connectionLost(self, reason)
        self.factory.noPage(reason)

    def handleResponse(self, response):
        if self.factory.method.upper() == 'HEAD':
            self.factory.page('')
        elif self.length is not None and self.length > 0:
            self.factory.noPage(self._connection_lost_reason)
        else:
            self.factory.page(response)
        self.transport.loseConnection()

    def timeout(self):
        self.transport.loseConnection()
        self.factory.noPage(\
                defer.TimeoutError("Getting %s took longer than %s seconds." % \
                (self.factory.url, self.factory.timeout)))


class ScrapyHTTPClientFactory(HTTPClientFactory):
    """Scrapy implementation of the HTTPClientFactory overwriting the
    serUrl method to make use of our Url object that cache the parse
    result.
    """

    protocol = ScrapyHTTPPageGetter
    waiting = 1
    noisy = False
    followRedirect = False
    afterFoundGet = False

    def __init__(self, request, timeout=180):
        self.url = urldefrag(request.url)[0]
        self.method = request.method
        self.body = request.body or None
        self.headers = Headers(request.headers)
        self.response_headers = None
        self.timeout = request.meta.get('download_timeout') or timeout
        self.start_time = time()
        self.deferred = defer.Deferred().addCallback(self._build_response, request)

        # Fixes Twisted 11.1.0+ support as HTTPClientFactory is expected
        # to have _disconnectedDeferred. See Twisted r32329.
        # As Scrapy implements it's own logic to handle redirects is not
        # needed to add the callback _waitForDisconnect.
        # Specifically this avoids the AttributeError exception when
        # clientConnectionFailed method is called.
        self._disconnectedDeferred = defer.Deferred()

        self._set_connection_attributes(request)

        # set Host header based on url
        self.headers.setdefault('Host', self.netloc)
<<<<<<< HEAD
        
=======
>>>>>>> deb5bb53
        # set Content-Length based len of body
        if self.body is not None:
            self.headers['Content-Length'] = len(self.body)
            # just in case a broken http/1.1 decides to keep connection alive
            self.headers.setdefault("Connection", "close")
        # Content-Length must be specified in POST method even with no body
        elif self.method == 'POST':
            self.headers['Content-Length'] = 0

    def _build_response(self, body, request):
        request.meta['download_latency'] = self.headers_time-self.start_time
        status = int(self.status)
        headers = Headers(self.response_headers)
        respcls = responsetypes.from_args(headers=headers, url=self.url)
        return respcls(url=self.url, status=status, headers=headers, body=body)

    def _set_connection_attributes(self, request):
        parsed = urlparse_cached(request)
        self.scheme, self.netloc, self.host, self.port, self.path = _parsed_url_args(parsed)
        proxy = request.meta.get('proxy')
        if proxy:
            self.scheme, _, self.host, self.port, _ = _parse(proxy)
            self.path = self.url

    def gotHeaders(self, headers):
        self.headers_time = time()
        self.response_headers = headers
<|MERGE_RESOLUTION|>--- conflicted
+++ resolved
@@ -112,10 +112,7 @@
 
         # set Host header based on url
         self.headers.setdefault('Host', self.netloc)
-<<<<<<< HEAD
-        
-=======
->>>>>>> deb5bb53
+
         # set Content-Length based len of body
         if self.body is not None:
             self.headers['Content-Length'] = len(self.body)
