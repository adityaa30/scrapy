"""
This is a middleware to respect robots.txt policies. To activate it you must
enable this middleware and enable the ROBOTSTXT_OBEY setting.

"""

import logging

from six.moves.urllib import robotparser

from twisted.internet.defer import Deferred, maybeDeferred
from scrapy.exceptions import NotConfigured, IgnoreRequest
from scrapy.http import Request
from scrapy.utils.httpobj import urlparse_cached
from scrapy.utils.log import failure_to_exc_info
from scrapy.utils.python import to_native_str

logger = logging.getLogger(__name__)


class RobotsTxtMiddleware(object):
    DOWNLOAD_PRIORITY = 1000

    def __init__(self, crawler):
        if not crawler.settings.getbool('ROBOTSTXT_OBEY'):
            raise NotConfigured

        self.crawler = crawler
        self._useragent = crawler.settings.get('USER_AGENT')
        self._parsers = {}

    @classmethod
    def from_crawler(cls, crawler):
        return cls(crawler)

    def process_request(self, request, spider):
        if request.meta.get('dont_obey_robotstxt'):
            return
        d = maybeDeferred(self.robot_parser, request, spider)
        d.addCallback(self.process_request_2, request, spider)
        return d

    def process_request_2(self, rp, request, spider):
        if rp is None:
            return
        if not rp.can_fetch(to_native_str(self._useragent), request.url):
            logger.debug("Forbidden by robots.txt: %(request)s",
                         {'request': request}, extra={'spider': spider})
<<<<<<< HEAD
            raise IgnoreRequest("Forbidden by robots.txt")
=======
            self.crawler.stats.inc_value('robotstxt/forbidden')
            raise IgnoreRequest()
>>>>>>> 8d2240d0

    def robot_parser(self, request, spider):
        url = urlparse_cached(request)
        netloc = url.netloc

        if netloc not in self._parsers:
            self._parsers[netloc] = Deferred()
            robotsurl = "%s://%s/robots.txt" % (url.scheme, url.netloc)
            robotsreq = Request(
                robotsurl,
                priority=self.DOWNLOAD_PRIORITY,
                meta={'dont_obey_robotstxt': True}
            )
            dfd = self.crawler.engine.download(robotsreq, spider)
            dfd.addCallback(self._parse_robots, netloc)
            dfd.addErrback(self._logerror, robotsreq, spider)
            dfd.addErrback(self._robots_error, netloc)
            self.crawler.stats.inc_value('robotstxt/request_count')

        if isinstance(self._parsers[netloc], Deferred):
            d = Deferred()
            def cb(result):
                d.callback(result)
                return result
            self._parsers[netloc].addCallback(cb)
            return d
        else:
            return self._parsers[netloc]

    def _logerror(self, failure, request, spider):
        if failure.type is not IgnoreRequest:
            logger.error("Error downloading %(request)s: %(f_exception)s",
                         {'request': request, 'f_exception': failure.value},
                         exc_info=failure_to_exc_info(failure),
                         extra={'spider': spider})
        return failure

    def _parse_robots(self, response, netloc):
        self.crawler.stats.inc_value('robotstxt/response_count')
        self.crawler.stats.inc_value(
            'robotstxt/response_status_count/{}'.format(response.status))
        rp = robotparser.RobotFileParser(response.url)
        body = ''
        if hasattr(response, 'text'):
            body = response.text
        else:  # last effort try
            try:
                body = response.body.decode('utf-8')
            except UnicodeDecodeError:
                # If we found garbage, disregard it:,
                # but keep the lookup cached (in self._parsers)
                # Running rp.parse() will set rp state from
                # 'disallow all' to 'allow any'.
                self.crawler.stats.inc_value('robotstxt/unicode_error_count')
        # stdlib's robotparser expects native 'str' ;
        # with unicode input, non-ASCII encoded bytes decoding fails in Python2
        rp.parse(to_native_str(body).splitlines())

        rp_dfd = self._parsers[netloc]
        self._parsers[netloc] = rp
        rp_dfd.callback(rp)

    def _robots_error(self, failure, netloc):
        if failure.type is not IgnoreRequest:
            key = 'robotstxt/exception_count/{}'.format(failure.type)
            self.crawler.stats.inc_value(key)
        rp_dfd = self._parsers[netloc]
        self._parsers[netloc] = None
        rp_dfd.callback(None)<|MERGE_RESOLUTION|>--- conflicted
+++ resolved
@@ -46,12 +46,8 @@
         if not rp.can_fetch(to_native_str(self._useragent), request.url):
             logger.debug("Forbidden by robots.txt: %(request)s",
                          {'request': request}, extra={'spider': spider})
-<<<<<<< HEAD
+            self.crawler.stats.inc_value('robotstxt/forbidden')
             raise IgnoreRequest("Forbidden by robots.txt")
-=======
-            self.crawler.stats.inc_value('robotstxt/forbidden')
-            raise IgnoreRequest()
->>>>>>> 8d2240d0
 
     def robot_parser(self, request, spider):
         url = urlparse_cached(request)
